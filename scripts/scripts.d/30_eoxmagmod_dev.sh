--- conflicted
+++ resolved
@@ -15,27 +15,13 @@
 EOXMM_DEV_PATH="${EOXMM_DEV_PATH:-/usr/local/eoxmagmod}"
 
 # STEP 1: INSTALL DEPENDENCIES
-<<<<<<< HEAD
-#yum --assumeyes install gcc-gfortran python-setuptools
-yum --assumeyes install gcc-gfortran python-devel numpy wmm2010-lib wmm2010-devel
-=======
 yum --assumeyes install gcc-gfortran python-devel numpy wmm2010-lib wmm2010-devel qdipole
->>>>>>> b405e9fe
 
 # STEP 2: INSTALL EOXMM
 # Install EOxMagMod in the development mode.
 pushd .
-cd $EOXMM_DEV_PATH
-<<<<<<< HEAD
-# build dependencies
-pushd .
-cd eoxmagmod/qdipolelib
-make clean build install
-popd
-=======
 # make sure we build the package from scratch
 [ -d './build' ] && rm -fvR './build'
->>>>>>> b405e9fe
 # install python package
 python ./setup.py install
 popd