#!/bin/sh
#-------------------------------------------------------------------------------
#
# Purpose: EOxServer instance configuration
# Author(s): Martin Paces <martin.paces@eox.at>
#-------------------------------------------------------------------------------
# Copyright (C) 2015 EOX IT Services GmbH

. `dirname $0`/../lib_logging.sh
. `dirname $0`/../lib_apache.sh
. `dirname $0`/../lib_virtualenv.sh
. `dirname $0`/../lib_eoxserver.sh

info "Configuring EOxServer instance ... "

activate_virtualenv

VIRES_PERMISSION=${VIRES_PERMISSION:-swarm}

# Configuration switches - all default to YES
CONFIGURE_VIRES=${CONFIGURE_VIRES:-YES}
CONFIGURE_ALLAUTH=${CONFIGURE_ALLAUTH:-YES}
CONFIGURE_WPSASYNC=${CONFIGURE_WPSASYNC:-YES}

required_variables VIRES_SERVER_HOME
required_variables VIRES_USER VIRES_GROUP VIRES_INSTALL_USER VIRES_INSTALL_GROUP
required_variables VIRES_LOGDIR VIRES_TMPDIR VIRES_CACHE_DIR
required_variables VIRES_WPS_SERVICE_NAME VIRES_WPS_URL_PATH
required_variables VIRES_WPS_TEMP_DIR VIRES_WPS_PERM_DIR VIRES_WPS_TASK_DIR
required_variables VIRES_WPS_SOCKET VIRES_WPS_NPROC VIRES_WPS_MAX_JOBS
required_variables VIRES_UPLOAD_DIR

set_instance_variables

#required_variables HOSTNAME
required_variables INSTANCE INSTROOT
required_variables FIXTURES_DIR STATIC_DIR
required_variables SETTINGS WSGI_FILE URLS WSGI MNGCMD EOXSCONF
required_variables STATIC_URL_PATH OWS_URL
required_variables EOXSLOG ACCESSLOG
required_variables EOXSMAXSIZE EOXSMAXPAGE
required_variables OAUTH_SERVER_HOST

if [ -z "$DBENGINE" -o -z "$DBNAME" ]
then
    load_db_conf "`dirname $0`/../db_eoxs.conf"
fi
required_variables DBENGINE DBNAME



#-------------------------------------------------------------------------------
# STEP 1: CREATE INSTANCE (if not already present)

info "Creating EOxServer instance '${INSTANCE}' in '$INSTROOT/$INSTANCE' ..."

# check availability of the EOxServer
#HINT: Does python complain that the apparently installed EOxServer
#      package is not available? First check that the 'eoxserver' tree is
#      readable by anyone. (E.g. in case of read protected home directory when
#      the development setup is used.)
python -c 'import eoxserver' || error "EOxServer does not seem to be installed!"

if [ ! -d "$INSTROOT/$INSTANCE" ]
then
    mkdir -p "$INSTROOT/$INSTANCE"
    eoxserver-instance.py "$INSTANCE" "$INSTROOT/$INSTANCE"
fi

#-------------------------------------------------------------------------------
# STEP 2: SETUP DJANGO DB BACKEND

ex "$SETTINGS" <<END
1,\$s/\('ENGINE'\s*:\s*\).*\(,\)/\1'$DBENGINE',/
1,\$s/\('NAME'\s*:\s*\).*\(,\)/\1'$DBNAME',/
1,\$s/\('USER'\s*:\s*\).*\(,\)/\1'$DBUSER',/
1,\$s/\('PASSWORD'\s*:\s*\).*\(,\)/\1'$DBPASSWD',/
1,\$s/\('HOST'\s*:\s*\).*\(,\)/\1'$DBHOST',/
1,\$s/\('PORT'\s*:\s*\).*\(,\)/\1'$DBPORT',/
1,\$s:\(STATIC_URL\s*=\s*\).*:\1'$STATIC_URL_PATH/':
wq
END

#-------------------------------------------------------------------------------
# STEP 4: APACHE WEB SERVER INTEGRATION

info "Mapping EOxServer instance '${INSTANCE}' to URL path '${INSTANCE}' ..."

# locate proper configuration file (see also apache configuration)
{
    locate_apache_conf 80
    locate_apache_conf 443
} | while read CONF
do
    { ex "$CONF" || /bin/true ; } <<END
/EOXS00_BEGIN/,/EOXS00_END/de
/^[ 	]*<\/VirtualHost>/i
    # EOXS00_BEGIN - EOxServer instance - Do not edit or remove this line!

    # EOxServer instance configured by the automatic installation script

    # static content
    Alias "$STATIC_URL_PATH" "$STATIC_DIR"
    <Directory "$STATIC_DIR">
        Options -MultiViews +FollowSymLinks
        Header set Access-Control-Allow-Origin "*"
    </Directory>

    # favicon redirect
    Alias "/favicon.ico" "$INSTSTAT_DIR/other/favicon/favicon.ico"

    # WSGI service endpoint
    WSGIScriptAlias "${BASE_URL_PATH:-/}" "${INSTROOT}/${INSTANCE}/${INSTANCE}/wsgi.py"
    <Directory "${INSTROOT}/${INSTANCE}/${INSTANCE}">
        <Files "wsgi.py">
            WSGIPassAuthorization On
            WSGIProcessGroup $EOXS_WSGI_PROCESS_GROUP
            WSGIApplicationGroup %{GLOBAL}
            Header set Access-Control-Allow-Origin "*"
            Header set Access-Control-Allow-Headers Content-Type
            Header set Access-Control-Allow-Methods "POST, GET"
        </Files>
    </Directory>

    # EOXS00_END - EOxServer instance - Do not edit or remove this line!
.
wq
END
done

# enable virtualenv in wsgi.py if necessary
if is_virtualenv_enabled
then
    info "Enabling virtualenv ..."
    { ex "$WSGI_FILE" || /bin/true ; } <<END
/^# Start load virtualenv$/,/^# End load virtualenv$/d
/^import sys/a
# Start load virtualenv
import site
# Add the site-packages of the chosen virtualenv to work with
site.addsitedir("${VIRTUALENV_ROOT}/local/lib/python2.7/site-packages")
# End load virtualenv
.
/^# Start activate virtualenv$/,/^# End activate virtualenv$/d
/^os.environ/a
# Start activate virtualenv
activate_env=os.path.expanduser("${VIRTUALENV_ROOT}/bin/activate_this.py")
execfile(activate_env, dict(__file__=activate_env))
# End activate virtualenv
.
wq
END
fi

#-------------------------------------------------------------------------------
# STEP 5: EOXSERVER CONFIGURATION

# remove any previous configuration blocks
{ ex "$EOXSCONF" || /bin/true ; } <<END
/^# WMS_SUPPORTED_CRS - BEGIN/,/^# WMS_SUPPORTED_CRS - END/d
/^# WCS_SUPPORTED_CRS - BEGIN/,/^# WCS_SUPPORTED_CRS - END/d
wq
END

# set the new configuration
ex "$EOXSCONF" <<END
/^\s*http_service_url\s*=/s;\(^\s*http_service_url\s*=\).*;\1${OWS_URL};
g/^#.*supported_crs/,/^$/d
/\[services\.ows\.wms\]/a
# WMS_SUPPORTED_CRS - BEGIN - Do not edit or remove this line!
supported_crs=4326,3857,#900913, # WGS84, WGS84 Pseudo-Mercator, and GoogleEarth spherical mercator
        3035, #ETRS89
        2154, # RGF93 / Lambert-93
        32601,32602,32603,32604,32605,32606,32607,32608,32609,32610, # WGS84 UTM  1N-10N
        32611,32612,32613,32614,32615,32616,32617,32618,32619,32620, # WGS84 UTM 11N-20N
        32621,32622,32623,32624,32625,32626,32627,32628,32629,32630, # WGS84 UTM 21N-30N
        32631,32632,32633,32634,32635,32636,32637,32638,32639,32640, # WGS84 UTM 31N-40N
        32641,32642,32643,32644,32645,32646,32647,32648,32649,32650, # WGS84 UTM 41N-50N
        32651,32652,32653,32654,32655,32656,32657,32658,32659,32660, # WGS84 UTM 51N-60N
        32701,32702,32703,32704,32705,32706,32707,32708,32709,32710, # WGS84 UTM  1S-10S
        32711,32712,32713,32714,32715,32716,32717,32718,32719,32720, # WGS84 UTM 11S-20S
        32721,32722,32723,32724,32725,32726,32727,32728,32729,32730, # WGS84 UTM 21S-30S
        32731,32732,32733,32734,32735,32736,32737,32738,32739,32740, # WGS84 UTM 31S-40S
        32741,32742,32743,32744,32745,32746,32747,32748,32749,32750, # WGS84 UTM 41S-50S
        32751,32752,32753,32754,32755,32756,32757,32758,32759,32760  # WGS84 UTM 51S-60S
        #32661,32761, # WGS84 UPS-N and UPS-S
# WMS_SUPPORTED_CRS - END - Do not edit or remove this line!
.
/\[services\.ows\.wcs\]/a
# WCS_SUPPORTED_CRS - BEGIN - Do not edit or remove this line!
supported_crs=4326,3857,#900913, # WGS84, WGS84 Pseudo-Mercator, and GoogleEarth spherical mercator
        3035, #ETRS89
        2154, # RGF93 / Lambert-93
        32601,32602,32603,32604,32605,32606,32607,32608,32609,32610, # WGS84 UTM  1N-10N
        32611,32612,32613,32614,32615,32616,32617,32618,32619,32620, # WGS84 UTM 11N-20N
        32621,32622,32623,32624,32625,32626,32627,32628,32629,32630, # WGS84 UTM 21N-30N
        32631,32632,32633,32634,32635,32636,32637,32638,32639,32640, # WGS84 UTM 31N-40N
        32641,32642,32643,32644,32645,32646,32647,32648,32649,32650, # WGS84 UTM 41N-50N
        32651,32652,32653,32654,32655,32656,32657,32658,32659,32660, # WGS84 UTM 51N-60N
        32701,32702,32703,32704,32705,32706,32707,32708,32709,32710, # WGS84 UTM  1S-10S
        32711,32712,32713,32714,32715,32716,32717,32718,32719,32720, # WGS84 UTM 11S-20S
        32721,32722,32723,32724,32725,32726,32727,32728,32729,32730, # WGS84 UTM 21S-30S
        32731,32732,32733,32734,32735,32736,32737,32738,32739,32740, # WGS84 UTM 31S-40S
        32741,32742,32743,32744,32745,32746,32747,32748,32749,32750, # WGS84 UTM 41S-50S
        32751,32752,32753,32754,32755,32756,32757,32758,32759,32760  # WGS84 UTM 51S-60S
        #32661,32761, # WGS84 UPS-N and UPS-S
# WCS_SUPPORTED_CRS - END - Do not edit or remove this line!
.
wq
END

#set the limits
ex "$EOXSCONF" <<END
g/^[ 	#]*maxsize[ 	]/d
/\[services\.ows\.wcs\]/a
maxsize = $EOXSMAXSIZE
.
/^\s*source_to_native_format_map\s*=/s#\(^\s*source_to_native_format_map\s*=\).*#\1application/x-esa-envisat,application/x-esa-envisat#
/^\s*paging_count_default\s*=/s/\(^\s*paging_count_default\s*=\).*/\1${EOXSMAXPAGE}/

wq
END

# set the allowed hosts
# NOTE: Set the hostname manually if needed.
ex "$SETTINGS" <<END
1,\$s/\(^ALLOWED_HOSTS\s*=\s*\).*/\1['*','127.0.0.1','::1']/
wq
END

# set-up logging
ex "$SETTINGS" <<END
g/^DEBUG\s*=/s#\(^DEBUG\s*=\s*\).*#\1False#
g/^LOGGING\s*=/,/^}/d
i
LOGGING = {
    'version': 1,
    'disable_existing_loggers': True,
    'filters': {
        'require_debug_false': {
            '()': 'django.utils.log.RequireDebugFalse'
        },
        'request_filter': {
            '()': 'django_requestlogging.logging_filters.RequestFilter'
        },
    },
    'formatters': {
        'default': {
            'format': '%(asctime)s.%(msecs)03d %(name)s %(levelname)s: %(message)s',
            'datefmt': '%Y-%m-%dT%H:%M:%S',
        },
        'access': {
            'format': '%(asctime)s.%(msecs)03d %(remote_addr)s %(username)s %(name)s %(levelname)s: %(message)s',
            'datefmt': '%Y-%m-%dT%H:%M:%S',
        },
    },
    'handlers': {
        'eoxserver_file': {
            'level': 'DEBUG',
            'class': 'logging.handlers.WatchedFileHandler',
            'filename': '${EOXSLOG}',
            'formatter': 'default',
            'filters': [],
        },
        'access_file': {
            'level': 'DEBUG',
            'class': 'logging.handlers.WatchedFileHandler',
            'filename': '${ACCESSLOG}',
            'formatter': 'access',
            'filters': ['request_filter'],
        },
        'stderr_stream': {
            'level': 'INFO',
            'class': 'logging.StreamHandler',
            'formatter': 'default',
            'filters': [],
        },
    },
    'loggers': {
        'eoxserver': {
            'handlers': ['eoxserver_file'],
            'level': 'DEBUG' if DEBUG else 'INFO',
            'propagate': False,
        },
        'access': {
            'handlers': ['access_file'],
            'level': 'DEBUG' if DEBUG else 'INFO',
            'propagate': False,
        },
        '': {
            'handlers': ['eoxserver_file'],
            'level': 'INFO' if DEBUG else 'WARNING',
            'propagate': False,
        },
    },
}
.
g/^\s*'eoxserver.resources.processes',/s/'eoxserver.resources.processes'/#&/
wq
END

# touch the logfile and set the right permissions
_create_log_file() {
    [ -d "`dirname "$1"`" ] || mkdir -p "`dirname "$1"`"
    touch "$1"
    chown "$VIRES_USER:$VIRES_GROUP" "$1"
    chmod 0664 "$1"
}
_create_log_file "$EOXSLOG"
_create_log_file "$ACCESSLOG"

#setup logrotate configuration
cat >"/etc/logrotate.d/vires_eoxserver_${INSTANCE}" <<END
$EOXSLOG {
    copytruncate
    weekly
    minsize 1M
    rotate 560
    compress
    missingok
}
$ACCESSLOG {
    copytruncate
    weekly
    minsize 1M
    rotate 560
    compress
    missingok
}
END

# create fixtures directory
mkdir -p "$FIXTURES_DIR"

#-------------------------------------------------------------------------------
# STEP 6: APPLICATION SPECIFIC SETTINGS

info "Application specific configuration ..."

# remove any previous configuration blocks
{ ex "$SETTINGS" || /bin/true ; } <<END
/^# VIRES APPS - BEGIN/,/^# VIRES APPS - END/d
/^# VIRES COMPONENTS - BEGIN/,/^# VIRES COMPONENTS - END/d
/^# VIRES LOGGING - BEGIN/,/^# VIRES LOGGING - END/d
/^# WPSASYNC COMPONENTS - BEGIN/,/^# WPSASYNC COMPONENTS - END/d
/^# WPSASYNC LOGGING - BEGIN/,/^# WPSASYNC LOGGING - END/d
/^# ALLAUTH APPS - BEGIN/,/^# ALLAUTH APPS - END/d
/^# ALLAUTH MIDDLEWARE_CLASSES - BEGIN/,/^# ALLAUTH MIDDLEWARE_CLASSES - END/d
/^# ALLAUTH TEMPLATES - BEGIN/,/^# ALLAUTH TEMPLATES - END/d
/^# ALLAUTH LOGGING - BEGIN/,/^# ALLAUTH LOGGING - END/d
/^# REQUESTLOGGING APPS - BEGIN/,/^# REQUESTLOGGING APPS - END/d
/^# REQUESTLOGGING MIDDLEWARE_CLASSES - BEGIN/,/^# REQUESTLOGGING MIDDLEWARE_CLASSES - END/d
/^# EMAIL_BACKEND - BEGIN/,/^# EMAIL_BACKEND - END/d
wq
END

{ ex "$URLS" || /bin/true ; } <<END
/^# ALLAUTH URLS - BEGIN/,/^# ALLAUTH URLS - END/d
/^# NOAUTH URLS - BEGIN/,/^# NOAUTH URLS - END/d
/^# VIRES URLS - BEGIN/,/^# VIRES URLS - END/d
wq
END

{ ex "$EOXSCONF" || /bin/true ; } <<END
/^# WPSASYNC - BEGIN/,/^# WPSASYNC - END/d
wq
END

# configure the apps ...

if [ "$CONFIGURE_VIRES" != "YES" ]
then
    warn "VIRES specific configuration is disabled."
else
    info "VIRES specific configuration ..."

    # remove unnecessary or conflicting component paths
    { ex "$SETTINGS" || /bin/true ; } <<END
g/^COMPONENTS\s*=\s*(/,/^)/s/'eoxserver\.services\.ows\.wcs\.\*\*'/#&/
g/^COMPONENTS\s*=\s*(/,/^)/s/'eoxserver\.services\.ows\.wms\.\*\*'/#&/
g/^COMPONENTS\s*=\s*(/,/^)/s/'eoxserver\.services\.native\.\*\*'/#&/
g/^COMPONENTS\s*=\s*(/,/^)/s/'eoxserver\.services\.gdal\.\*\*'/#&/
g/^COMPONENTS\s*=\s*(/,/^)/s/'eoxserver\.services\.mapserver\.\*\*'/#&/
g/^COMPONENTS\s*=\s*(/,/^)/s/'eoxserver\.services\.opensearch\.\*\*'/#&/
g/^COMPONENTS\s*=\s*(/,/^)/s/'eoxserver\.resources\.coverages/#&/
g/^COMPONENTS\s*=\s*(/,/^)/s/##\+/#/
wq
END

    # extending the EOxServer settings.py
    ex "$SETTINGS" <<END
/^INSTALLED_APPS\s*=/
/^)/
a
# VIRES APPS - BEGIN - Do not edit or remove this line!
INSTALLED_APPS += (
    'vires',
)

VIRES_UPLOAD_DIR = "$VIRES_UPLOAD_DIR"
VIRES_AUX_DB_DST = "$VIRES_CACHE_DIR/aux_dst.cdf"
VIRES_AUX_DB_KP = "$VIRES_CACHE_DIR/aux_kp.cdf"
VIRES_AUX_DB_IBIA = "$VIRES_CACHE_DIR/aux_ibia.cdf"
VIRES_AUX_IMF_2__COLLECTION = "SW_OPER_AUX_IMF_2_"
VIRES_CACHED_PRODUCTS = {
    "AUX_F10_2_": "$VIRES_CACHE_DIR/SW_OPER_AUX_F10_2_.cdf",
    "MCO_SHA_2C": "$VIRES_CACHE_DIR/SW_OPER_MCO_SHA_2C.shc",
    "MCO_SHA_2D": "$VIRES_CACHE_DIR/SW_OPER_MCO_SHA_2D.shc",
    "MCO_SHA_2F": "$VIRES_CACHE_DIR/SW_OPER_MCO_SHA_2F.shc",
    "MCO_CHAOS6": "$VIRES_CACHE_DIR/SW_OPER_MCO_CHAOS6.shc",
    "MLI_SHA_2C": "$VIRES_CACHE_DIR/SW_OPER_MLI_SHA_2C.shc",
    "MLI_SHA_2D": "$VIRES_CACHE_DIR/SW_OPER_MLI_SHA_2D.shc",
    "MMA_SHA_2C": "$VIRES_CACHE_DIR/SW_OPER_MMA_SHA_2C.cdf",
    "MMA_SHA_2F": "$VIRES_CACHE_DIR/SW_OPER_MMA_SHA_2F.cdf",
    "MIO_SHA_2C": "$VIRES_CACHE_DIR/SW_OPER_MIO_SHA_2C.txt",
    "MIO_SHA_2D": "$VIRES_CACHE_DIR/SW_OPER_MIO_SHA_2D.txt",
    "MMA_CHAOS6": "$VIRES_CACHE_DIR/SW_OPER_MMA_CHAOS6.cdf",
    "AUXAORBCNT": "$VIRES_CACHE_DIR/SW_OPER_AUXAORBCNT.cdf",
    "AUXBORBCNT": "$VIRES_CACHE_DIR/SW_OPER_AUXBORBCNT.cdf",
    "AUXCORBCNT": "$VIRES_CACHE_DIR/SW_OPER_AUXCORBCNT.cdf",
    "AUXAODBGEO": "$VIRES_CACHE_DIR/SW_VIRE_AUXAODBGEO.cdf",
    "AUXBODBGEO": "$VIRES_CACHE_DIR/SW_VIRE_AUXBODBGEO.cdf",
    "AUXCODBGEO": "$VIRES_CACHE_DIR/SW_VIRE_AUXCODBGEO.cdf",
    "AUXAODBMAG": "$VIRES_CACHE_DIR/SW_VIRE_AUXAODBMAG.cdf",
    "AUXBODBMAG": "$VIRES_CACHE_DIR/SW_VIRE_AUXBODBMAG.cdf",
    "AUXCODBMAG": "$VIRES_CACHE_DIR/SW_VIRE_AUXCODBMAG.cdf",
}
VIRES_ORBIT_COUNTER_FILE = {
    "A": VIRES_CACHED_PRODUCTS["AUXAORBCNT"],
    "B": VIRES_CACHED_PRODUCTS["AUXBORBCNT"],
    "C": VIRES_CACHED_PRODUCTS["AUXCORBCNT"],
}
VIRES_ORBIT_DIRECTION_GEO_FILE = {
    "A": VIRES_CACHED_PRODUCTS["AUXAODBGEO"],
    "B": VIRES_CACHED_PRODUCTS["AUXBODBGEO"],
    "C": VIRES_CACHED_PRODUCTS["AUXCODBGEO"],
}
VIRES_ORBIT_DIRECTION_MAG_FILE = {
    "A": VIRES_CACHED_PRODUCTS["AUXAODBMAG"],
    "B": VIRES_CACHED_PRODUCTS["AUXBODBMAG"],
    "C": VIRES_CACHED_PRODUCTS["AUXCODBMAG"],
}
VIRES_SPACECRAFTS = list(VIRES_ORBIT_COUNTER_FILE)

# TODO: Find a better way how to map a collection to the satellite!
#"SW_OPER_FAC_TMS_2F", ???

# satellite to collection mapping
VIRES_SAT2COL = {
    'A': [
        "SW_OPER_MAGA_LR_1B",
        "SW_OPER_EFIA_LP_1B",
        "SW_OPER_EFIA_PL_1B",
        "SW_OPER_IBIATMS_2F",
        "SW_OPER_TECATMS_2F",
        "SW_OPER_FACATMS_2F",
        "SW_OPER_EEFATMS_2F",
        "SW_OPER_IPDAIRR_2F",
        "SW_OPER_AEJALPL_2F",
        "SW_OPER_AEJALPS_2F",
        "SW_OPER_AEJAPBL_2F",
        "SW_OPER_AEJAPBS_2F",
        "SW_OPER_AEJAPBS_2F:PGMFD",
        "SW_OPER_AOBAFAC_2F",
    ],
    'B': [
        "SW_OPER_MAGB_LR_1B",
        "SW_OPER_EFIB_LP_1B",
        "SW_OPER_EFIB_PL_1B",
        "SW_OPER_IBIBTMS_2F",
        "SW_OPER_TECBTMS_2F",
        "SW_OPER_FACBTMS_2F",
        "SW_OPER_EEFBTMS_2F",
        "SW_OPER_IPDBIRR_2F",
        "SW_OPER_AEJBLPL_2F",
        "SW_OPER_AEJBLPS_2F",
        "SW_OPER_AEJBPBL_2F",
        "SW_OPER_AEJBPBS_2F",
        "SW_OPER_AEJBPBS_2F:PGMFD",
        "SW_OPER_AOBBFAC_2F",
    ],
    'C': [
        "SW_OPER_MAGC_LR_1B",
        "SW_OPER_EFIC_LP_1B",
        "SW_OPER_EFIC_PL_1B",
        "SW_OPER_IBICTMS_2F",
        "SW_OPER_TECCTMS_2F",
        "SW_OPER_FACCTMS_2F",
        "SW_OPER_EEFCTMS_2F",
        "SW_OPER_IPDCIRR_2F",
        "SW_OPER_AEJCLPL_2F",
        "SW_OPER_AEJCLPS_2F",
        "SW_OPER_AEJCPBL_2F",
        "SW_OPER_AEJCPBS_2F",
        "SW_OPER_AEJCPBS_2F:PGMFD",
        "SW_OPER_AOBCFAC_2F",
    ],
}

# collection to satellite mapping
VIRES_COL2SAT = {}
for satellite, collections in VIRES_SAT2COL.items():
    VIRES_COL2SAT.update(
        (collection, satellite) for collection in collections
    )
# custom data mapping
VIRES_COL2SAT["USER_DATA"] = "U"

# relations between range-type satellite collections
VIRES_TYPE2COL = {
    "SWARM_MAG": {
        "A": "SW_OPER_MAGA_LR_1B",
        "C": "SW_OPER_MAGC_LR_1B",
    },
}

# extra sampled collections
VIRES_EXTRA_SAMPLED_COLLECTIONS = {
    "SW_OPER_EEFATMS_2F",
    "SW_OPER_EEFBTMS_2F",
    "SW_OPER_EEFCTMS_2F",
    "SW_OPER_AEJAPBL_2F",
    "SW_OPER_AEJBPBL_2F",
    "SW_OPER_AEJCPBL_2F",
    "SW_OPER_AOBAFAC_2F",
    "SW_OPER_AOBBFAC_2F",
    "SW_OPER_AOBCFAC_2F",
}

# collections requiring samples grouping
VIRES_GROUPED_SAMPLES_COLLECTIONS = {
    "SW_OPER_TECATMS_2F",
    "SW_OPER_TECBTMS_2F",
    "SW_OPER_TECCTMS_2F",
}

# VIRES APPS - END - Do not edit or remove this line!
.
/^COMPONENTS\s*=/
/^)/a
# VIRES COMPONENTS - BEGIN - Do not edit or remove this line!
COMPONENTS += (
    'vires.processes.*',
    'vires.ows.wms.*',
)
# VIRES COMPONENTS - END - Do not edit or remove this line!
.
\$a
# VIRES LOGGING - BEGIN - Do not edit or remove this line!
LOGGING['loggers']['vires'] = {
    'handlers': ['eoxserver_file'],
    'level': 'DEBUG' if DEBUG else 'INFO',
    'propagate': False,
}
# VIRES LOGGING - END - Do not edit or remove this line!
.
wq
END

    if [ "$CONFIGURE_ALLAUTH" == "YES" ]
    then

        # extending the EOxServer urls.py
        ex "$URLS" <<END
$ a
# VIRES URLS - BEGIN - Do not edit or remove this line!
from eoxs_allauth.views import wrap_protected_api
import vires.views

urlpatterns += [
    url(r'^custom_data/(?P<identifier>[0-9a-f-]{36,36})?$', wrap_protected_api(vires.views.custom_data)),
    #url(r'^custom_model/(?P<identifier>[0-9a-f-]{36,36})?$', wrap_protected_api(vires.views.custom_model)),
    #url(r'^client_state/(?P<identifier>[0-9a-f-]{36,36})?$', wrap_protected_api(vires.views.client_state)),
]
# VIRES URLS - END - Do not edit or remove this line!
.
wq
END

    else

        # extending the EOxServer urls.py
        ex "$URLS" <<END
$ a
# VIRES URLS - BEGIN - Do not edit or remove this line!
import vires.views
urlpatterns += [
    url(r'^custom_data/(?P<identifier>[0-9a-f-]{36,36})?$', vires.views.custom_data),
    #url(r'^custom_model/(?P<identifier>[0-9a-f-]{36,36})?$', vires.views.custom_model),
    #url(r'^client_state/(?P<identifier>[0-9a-f-]{36,36})?$', vires.views.client_state),
]
# VIRES URLS - END - Do not edit or remove this line!
.
wq
END

    fi

fi # end of VIRES configuration


if [ "$CONFIGURE_ALLAUTH" != "YES" ]
then
    warn "ALLAUTH specific configuration is disabled."

    # extending the EOxServer urls.py
    ex "$URLS" <<END
$ a
# ALLAUTH URLS - BEGIN - Do not edit or remove this line!
# added for compatibility with AllAuth enabled configuration

urlpatterns += patterns('',
    url(r'^openows$', include("eoxserver.services.urls")),
)
# ALLAUTH URLS - END - Do not edit or remove this line!
.
wq
END

else
    info "ALLAUTH specific configuration ..."

    # extending the EOxServer settings.py
    ex "$SETTINGS" <<END
/^INSTALLED_APPS\s*=/
/^)/
a
# ALLAUTH APPS - BEGIN - Do not edit or remove this line!
INSTALLED_APPS += (
    'eoxs_allauth',
    'allauth',
    'allauth.account',
    'allauth.socialaccount',
    'eoxs_allauth.vires_oauth', # VirES-OAuth2 "social account provider"
    'django_countries',
)

SOCIALACCOUNT_PROVIDERS = {
    'vires': {
        'SERVER_URL': '/oauth/',
        'DIRECT_SERVER_URL': 'http://$OAUTH_SERVER_HOST',
        'SCOPE': ['read_id', 'read_permissions'],
        'PERMISSION': '$VIRES_PERMISSION',
    },
}

# ALLAUTH APPS - END - Do not edit or remove this line!
.
/^MIDDLEWARE_CLASSES\s*=/
/^)/a
# ALLAUTH MIDDLEWARE_CLASSES - BEGIN - Do not edit or remove this line!

# allauth specific middleware classes
MIDDLEWARE_CLASSES += (
    'eoxs_allauth.middleware.InactiveUserLogoutMiddleware',
    'eoxs_allauth.middleware.AccessLoggingMiddleware',
    'django.middleware.csrf.CsrfViewMiddleware',
    # SessionAuthenticationMiddleware is only available in django 1.7
    # 'django.contrib.auth.middleware.SessionAuthenticationMiddleware',
    'django.middleware.clickjacking.XFrameOptionsMiddleware',
)

# VirES Specific middleware classes
MIDDLEWARE_CLASSES += (
    'django.middleware.gzip.GZipMiddleware',
)

AUTHENTICATION_BACKENDS = (
    # Needed to login by username in Django admin, regardless of allauth
    'django.contrib.auth.backends.ModelBackend',
    # allauth specific authentication methods, such as login by e-mail
    'allauth.account.auth_backends.AuthenticationBackend',
)

# Django allauth
SITE_ID = 1 # ID from django.contrib.sites
VIRES_VRE_JHUB_PERMISSION = "swarm_vre"
VIRES_VRE_JHUB_URL = ${VIRES_VRE_JHUB_URL:+"'"}${VIRES_VRE_JHUB_URL:-None}${VIRES_VRE_JHUB_URL:+"'"}
LOGIN_REDIRECT_URL = "/"
LOGIN_URL = "/accounts/vires/login/"
SOCIALACCOUNT_AUTO_SIGNUP = True
SOCIALACCOUNT_EMAIL_REQUIRED = False
ACCOUNT_DEFAULT_HTTP_PROTOCOL = 'http'
SESSION_EXPIRE_AT_BROWSER_CLOSE = True
# ALLAUTH MIDDLEWARE_CLASSES - END - Do not edit or remove this line!
.
/^TEMPLATES\s*=/
/^]/a
# ALLAUTH TEMPLATES - BEGIN - Do not edit or remove this line!

TEMPLATES[0]['OPTIONS']['context_processors'] = [
    # Required by allauth template tags
    'django.template.context_processors.debug',
    'django.template.context_processors.request',
    'django.contrib.auth.context_processors.auth',
    'django.contrib.messages.context_processors.messages',
    'eoxs_allauth.vires_oauth.context_processors.vires_oauth',
    'eoxs_allauth.context_processors.vre_jhub', # required by VRE/JupyterHub integration
]

# EOxServer AllAuth
WORKSPACE_TEMPLATE="vires/workspace.html"
OWS11_EXCEPTION_XSL = join(STATIC_URL, "other/owserrorstyle.xsl")

# ALLAUTH TEMPLATES - END - Do not edit or remove this line!
.
\$a
# ALLAUTH LOGGING - BEGIN - Do not edit or remove this line!
LOGGING['loggers'].update({
    'eoxs_allauth': {
        'handlers': ['access_file'],
        'level': 'DEBUG' if DEBUG else 'INFO',
        'propagate': False,
    },
    'django.request': {
        'handlers': ['access_file'],
        'level': 'DEBUG' if DEBUG else 'INFO',
        'propagate': True,
    },
})
# ALLAUTH LOGGING - END - Do not edit or remove this line!
.
wq
END

    # Remove original url patterns
    { ex "$URLS" || /bin/true ; } <<END
/^from eoxserver\\.resources\\.processes import views/s/^/# /
/^urlpatterns = \\[/,/^]/s/^\\s/#&/
wq
END

    # extending the EOxServer urls.py
    ex "$URLS" <<END
$ a
# ALLAUTH URLS - BEGIN - Do not edit or remove this line!
from django.views.generic import TemplateView
from eoxserver.services.views import ows
from eoxs_allauth.views import wrap_protected_api, wrap_open_api, workspace
import eoxs_allauth.urls
from vires.client_state import parse_client_state

urlpatterns += [
<<<<<<< HEAD
    url(r'^$', eoxs_allauth.views.workspace(parse_client_state)),
    url(r'^ows$', eoxs_allauth.views.wrapped_ows),
    url(r'^openows$', eoxs_allauth.views.open_ows),
=======
    url(r'^$', workspace(parse_client_state), name="workspace"),
    url(r'^ows$', wrap_protected_api(ows)),
>>>>>>> 0e3b0b3b
    url(r'^accounts/', include('eoxs_allauth.urls')),
] + eoxs_allauth.urls.document_urlpatterns
# ALLAUTH URLS - END - Do not edit or remove this line!
.
wq
END

fi # end of ALLAUTH configuration

# REQUESTLOGGER configuration
ex "$SETTINGS" <<END
/^INSTALLED_APPS\s*=/
/^)/
a
# REQUESTLOGGING APPS - BEGIN - Do not edit or remove this line!
INSTALLED_APPS += (
    'django_requestlogging',
)
# REQUESTLOGGING APPS - END - Do not edit or remove this line!
.
/^MIDDLEWARE_CLASSES\s*=/
/^)/a
# REQUESTLOGGING MIDDLEWARE_CLASSES - BEGIN - Do not edit or remove this line!

# request logger specific middleware classes
MIDDLEWARE_CLASSES += (
    'django_requestlogging.middleware.LogSetupMiddleware',
)
# REQUESTLOGGING MIDDLEWARE_CLASSES - END - Do not edit or remove this line!
.
wq
END
# end of REQUESTLOGGER configuration


# WPS-ASYNC CONFIGURATION
if [ "$CONFIGURE_WPSASYNC" != "YES" ]
then
    warn "WPS async backend specific configuration is disabled."
else
    info "WPS async backend specific configuration ..."

    # locate proper configuration file (see also apache configuration)
    {
        locate_apache_conf 80
        locate_apache_conf 443
    } | while read CONF
    do
        { ex "$CONF" || /bin/true ; } <<END
/EOXS01_BEGIN/,/EOXS01_END/de
/^[ 	]*<\/VirtualHost>/i
    # EOXS01_BEGIN - EOxServer instance - Do not edit or remove this line!

    # WPS static content
    Alias "$VIRES_WPS_URL_PATH" "$VIRES_WPS_PERM_DIR"
    <Directory "$VIRES_WPS_PERM_DIR">
        EnableSendfile off
        Options -MultiViews +FollowSymLinks
        Header set Access-Control-Allow-Origin "*"
    </Directory>

    # EOXS01_END - EOxServer instance - Do not edit or remove this line!
.
wq
END
    done

    # extending the EOxServer settings.py
    ex "$SETTINGS" <<END
/^COMPONENTS\s*=/
/^)/a
# WPSASYNC COMPONENTS - BEGIN - Do not edit or remove this line!
COMPONENTS += (
    'eoxs_wps_async.backend',
    'eoxs_wps_async.processes.**',
)
# WPSASYNC COMPONENTS - END - Do not edit or remove this line!
.
\$a
# WPSASYNC LOGGING - BEGIN - Do not edit or remove this line!
LOGGING['loggers']['eoxs_wps_async'] = {
    'handlers': ['eoxserver_file'],
    'level': 'DEBUG' if DEBUG else 'INFO',
    'propagate': False,
}
# WPSASYNC LOGGING - END - Do not edit or remove this line!
.
wq
END

    [ -n "`grep -m 1 '\[services\.ows\.wps\]' "$EOXSCONF"`" ] || echo '[services.ows.wps]' >> "$EOXSCONF"

    # extending the EOxServer configuration
    ex "$EOXSCONF" <<END
/\[services\.ows\.wps\]/a
# WPSASYNC - BEGIN - Do not edit or remove this line!
path_temp=$VIRES_WPS_TEMP_DIR
path_perm=$VIRES_WPS_PERM_DIR
path_task=$VIRES_WPS_TASK_DIR
url_base=$VIRES_URL_ROOT$VIRES_WPS_URL_PATH
socket_file=$VIRES_WPS_SOCKET
max_queued_jobs=$VIRES_WPS_MAX_JOBS
num_workers=$VIRES_WPS_NPROC
# WPSASYNC - END - Do not edit or remove this line!
.
wq
END

    for D in "$VIRES_WPS_TEMP_DIR" "$VIRES_WPS_PERM_DIR" "$VIRES_WPS_TASK_DIR" "`dirname "$VIRES_WPS_SOCKET"`"
    do
        mkdir -p "$D"
        chown -v "$VIRES_USER:$VIRES_GROUP" "$D"
        chmod -v 0755 "$D"
    done

    info "WPS async backend ${VIRES_WPS_SERVICE_NAME}.service initialization ..."

    if is_virtualenv_enabled
    then
        PREFIX="$VIRTUALENV_ROOT"
    else
        PREFIX="/usr"
    fi

    cat > "/etc/systemd/system/${VIRES_WPS_SERVICE_NAME}.service" <<END
[Unit]
Description=Asynchronous EOxServer WPS Daemon
After=network.target
Before=httpd.service

[Service]
Type=simple
User=$VIRES_USER
ExecStartPre=/usr/bin/rm -fv $VIRES_WPS_SOCKET
ExecStart=${PREFIX}/bin/python -EsOm eoxs_wps_async.daemon ${INSTANCE}.settings $INSTROOT/$INSTANCE

[Install]
WantedBy=multi-user.target
END

    systemctl daemon-reload
    systemctl enable "${VIRES_WPS_SERVICE_NAME}.service"

fi # end of WPS-ASYNC configuration

#-------------------------------------------------------------------------------
# STEP 7: EOXSERVER INITIALISATION
info "Initializing EOxServer instance '${INSTANCE}' ..."

# collect static files
python "$MNGCMD" collectstatic -l --noinput

# setup new database
python "$MNGCMD" migrate --noinput

#-------------------------------------------------------------------------------
# STEP 8: APP-SPECIFIC INITIALISATION
info "APP specific initialisatins (ragetypes, models, etc.) ..."

if [ "$CONFIGURE_VIRES" == "YES" ]
then
    # load rangetypes
    python "$MNGCMD" vires_rangetype_load || true
fi

#-------------------------------------------------------------------------------
# STEP 9: CHANGE OWNERSHIP OF THE CONFIGURATION FILES

info "Changing ownership of $INSTROOT/$INSTANCE to $VIRES_INSTALL_USER"
chown -R "$VIRES_INSTALL_USER:$VIRES_INSTALL_GROUP" "$INSTROOT/$INSTANCE"<|MERGE_RESOLUTION|>--- conflicted
+++ resolved
@@ -741,14 +741,9 @@
 from vires.client_state import parse_client_state
 
 urlpatterns += [
-<<<<<<< HEAD
-    url(r'^$', eoxs_allauth.views.workspace(parse_client_state)),
-    url(r'^ows$', eoxs_allauth.views.wrapped_ows),
-    url(r'^openows$', eoxs_allauth.views.open_ows),
-=======
     url(r'^$', workspace(parse_client_state), name="workspace"),
     url(r'^ows$', wrap_protected_api(ows)),
->>>>>>> 0e3b0b3b
+    url(r'^openows$', wrap_open_api(ows)),
     url(r'^accounts/', include('eoxs_allauth.urls')),
 ] + eoxs_allauth.urls.document_urlpatterns
 # ALLAUTH URLS - END - Do not edit or remove this line!
