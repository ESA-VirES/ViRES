#!/bin/sh
#-------------------------------------------------------------------------------
#
# Purpose: EOxServer instance configuration
# Author(s): Martin Paces <martin.paces@eox.at>
#-------------------------------------------------------------------------------
# Copyright (C) 2015 EOX IT Services GmbH

. `dirname $0`/../lib_logging.sh
. `dirname $0`/../lib_apache.sh
. `dirname $0`/../lib_virtualenv.sh
. `dirname $0`/../lib_eoxserver.sh

info "Configuring EOxServer instance ... "

activate_virtualenv

# Configuration switches - all default to YES
CONFIGURE_VIRES=${CONFIGURE_VIRES:-YES}
CONFIGURE_ALLAUTH=${CONFIGURE_ALLAUTH:-YES}
CONFIGURE_WPSASYNC=${CONFIGURE_WPSASYNC:-YES}

required_variables VIRES_HOSTNAME VIRES_HOSTNAME_INTERNAL VIRES_IP_ADDRESS
required_variables VIRES_SERVER_HOME
required_variables VIRES_USER VIRES_GROUP VIRES_INSTALL_USER VIRES_INSTALL_GROUP
required_variables VIRES_LOGDIR VIRES_TMPDIR VIRES_CACHE_DIR
required_variables VIRES_WPS_SERVICE_NAME VIRES_WPS_URL_PATH
required_variables VIRES_WPS_TEMP_DIR VIRES_WPS_PERM_DIR VIRES_WPS_TASK_DIR
required_variables VIRES_WPS_SOCKET VIRES_WPS_NPROC VIRES_WPS_MAX_JOBS

set_instance_variables

required_variables HOSTNAME
required_variables INSTANCE INSTROOT
required_variables FIXTURES_DIR STATIC_DIR
required_variables SETTINGS WSGI_FILE URLS WSGI MNGCMD EOXSCONF
required_variables STATIC_URL_PATH OWS_URL
required_variables EOXSLOG ACCESSLOG
required_variables EOXSMAXSIZE EOXSMAXPAGE

if [ -z "$DBENGINE" -o -z "$DBNAME" ]
then
    load_db_conf `dirname $0`/../db.conf
fi
required_variables DBENGINE DBNAME

required_variables SMTP_HOSTNAME SMTP_DEFAULT_SENDER
SMTP_USE_TLS=${SMTP_USE_TLS:-YES}
SMTP_PORT=${SMTP_PORT:-25}

#-------------------------------------------------------------------------------
# STEP 1: CREATE INSTANCE (if not already present)

info "Creating EOxServer instance '${INSTANCE}' in '$INSTROOT/$INSTANCE' ..."

# check availability of the EOxServer
#HINT: Does python complain that the apparently installed EOxServer
#      package is not available? First check that the 'eoxserver' tree is
#      readable by anyone. (E.g. in case of read protected home directory when
#      the development setup is used.)
python -c 'import eoxserver' || error "EOxServer does not seem to be installed!"

if [ ! -d "$INSTROOT/$INSTANCE" ]
then
    mkdir -p "$INSTROOT/$INSTANCE"
    eoxserver-instance.py "$INSTANCE" "$INSTROOT/$INSTANCE"
fi

#-------------------------------------------------------------------------------
# STEP 2: SETUP DJANGO DB BACKEND

ex "$SETTINGS" <<END
1,\$s/\('ENGINE'[	 ]*:[	 ]*\).*\(,\)/\1'$DBENGINE',/
1,\$s/\('NAME'[	 ]*:[	 ]*\).*\(,\)/\1'$DBNAME',/
1,\$s/\('USER'[	 ]*:[	 ]*\).*\(,\)/\1'$DBUSER',/
1,\$s/\('PASSWORD'[	 ]*:[	 ]*\).*\(,\)/\1'$DBPASSWD',/
1,\$s/\('HOST'[	 ]*:[	 ]*\).*\(,\)/\1'$DBHOST',/
1,\$s/\('PORT'[	 ]*:[	 ]*\).*\(,\)/\1'$DBPORT',/
1,\$s:\(STATIC_URL[	 ]*=[	 ]*\).*:\1'$STATIC_URL_PATH/':
wq
END

#-------------------------------------------------------------------------------
# STEP 4: APACHE WEB SERVER INTEGRATION

info "Mapping EOxServer instance '${INSTANCE}' to URL path '${INSTANCE}' ..."

# locate proper configuration file (see also apache configuration)
_PORT=443 # HTTPS only
[ -z `locate_apache_conf $_PORT $HOSTNAME` ] && error "Failed to locate Apache virtual host $HOSTNAME:$_PORT configuration!"
{
    locate_apache_conf $_PORT $HOSTNAME
    locate_apache_conf $_PORT $VIRES_HOSTNAME_INTERNAL
} | while read CONF
do
    { ex "$CONF" || /bin/true ; } <<END
/EOXS00_BEGIN/,/EOXS00_END/de
/^[ 	]*<\/VirtualHost>/i
    # EOXS00_BEGIN - EOxServer instance - Do not edit or remove this line!

    # EOxServer instance configured by the automatic installation script

    # static content
    Alias "$STATIC_URL_PATH" "$STATIC_DIR"
    <Directory "$STATIC_DIR">
        Options -MultiViews +FollowSymLinks
        Header set Access-Control-Allow-Origin "*"
    </Directory>

    # favicon redirect
    Alias "/favicon.ico" "$INSTSTAT_DIR/other/favicon/favicon.ico"

    # WSGI service endpoint
    WSGIScriptAlias "${BASE_URL_PATH:-/}" "${INSTROOT}/${INSTANCE}/${INSTANCE}/wsgi.py"
    <Directory "${INSTROOT}/${INSTANCE}/${INSTANCE}">
        <Files "wsgi.py">
            WSGIProcessGroup $EOXS_WSGI_PROCESS_GROUP
            WSGIApplicationGroup %{GLOBAL}
            Header set Access-Control-Allow-Origin "*"
            Header set Access-Control-Allow-Headers Content-Type
            Header set Access-Control-Allow-Methods "POST, GET"
        </Files>
    </Directory>

    # EOXS00_END - EOxServer instance - Do not edit or remove this line!
.
wq
END
done

# enable virtualenv in wsgi.py if necessary
if is_virtualenv_enabled
then
    info "Enabling virtualenv ..."
    { ex "$WSGI_FILE" || /bin/true ; } <<END
/^# Start load virtualenv$/,/^# End load virtualenv$/d
/^import sys/a
# Start load virtualenv
import site
# Add the site-packages of the chosen virtualenv to work with
site.addsitedir("${VIRTUALENV_ROOT}/local/lib/python2.7/site-packages")
# End load virtualenv
.
/^# Start activate virtualenv$/,/^# End activate virtualenv$/d
/^os.environ/a
# Start activate virtualenv
activate_env=os.path.expanduser("${VIRTUALENV_ROOT}/bin/activate_this.py")
execfile(activate_env, dict(__file__=activate_env))
# End activate virtualenv
.
wq
END
fi

#-------------------------------------------------------------------------------
# STEP 5: EOXSERVER CONFIGURATION

# remove any previous configuration blocks
{ ex "$EOXSCONF" || /bin/true ; } <<END
/^# WMS_SUPPORTED_CRS - BEGIN/,/^# WMS_SUPPORTED_CRS - END/d
/^# WCS_SUPPORTED_CRS - BEGIN/,/^# WCS_SUPPORTED_CRS - END/d
wq
END

# set the new configuration
ex "$EOXSCONF" <<END
/^[	 ]*http_service_url[	 ]*=/s;\(^[	 ]*http_service_url[	 ]*=\).*;\1${OWS_URL};
g/^#.*supported_crs/,/^$/d
/\[services\.ows\.wms\]/a
# WMS_SUPPORTED_CRS - BEGIN - Do not edit or remove this line!
supported_crs=4326,3857,#900913, # WGS84, WGS84 Pseudo-Mercator, and GoogleEarth spherical mercator
        3035, #ETRS89
        2154, # RGF93 / Lambert-93
        32601,32602,32603,32604,32605,32606,32607,32608,32609,32610, # WGS84 UTM  1N-10N
        32611,32612,32613,32614,32615,32616,32617,32618,32619,32620, # WGS84 UTM 11N-20N
        32621,32622,32623,32624,32625,32626,32627,32628,32629,32630, # WGS84 UTM 21N-30N
        32631,32632,32633,32634,32635,32636,32637,32638,32639,32640, # WGS84 UTM 31N-40N
        32641,32642,32643,32644,32645,32646,32647,32648,32649,32650, # WGS84 UTM 41N-50N
        32651,32652,32653,32654,32655,32656,32657,32658,32659,32660, # WGS84 UTM 51N-60N
        32701,32702,32703,32704,32705,32706,32707,32708,32709,32710, # WGS84 UTM  1S-10S
        32711,32712,32713,32714,32715,32716,32717,32718,32719,32720, # WGS84 UTM 11S-20S
        32721,32722,32723,32724,32725,32726,32727,32728,32729,32730, # WGS84 UTM 21S-30S
        32731,32732,32733,32734,32735,32736,32737,32738,32739,32740, # WGS84 UTM 31S-40S
        32741,32742,32743,32744,32745,32746,32747,32748,32749,32750, # WGS84 UTM 41S-50S
        32751,32752,32753,32754,32755,32756,32757,32758,32759,32760  # WGS84 UTM 51S-60S
        #32661,32761, # WGS84 UPS-N and UPS-S
# WMS_SUPPORTED_CRS - END - Do not edit or remove this line!
.
/\[services\.ows\.wcs\]/a
# WCS_SUPPORTED_CRS - BEGIN - Do not edit or remove this line!
supported_crs=4326,3857,#900913, # WGS84, WGS84 Pseudo-Mercator, and GoogleEarth spherical mercator
        3035, #ETRS89
        2154, # RGF93 / Lambert-93
        32601,32602,32603,32604,32605,32606,32607,32608,32609,32610, # WGS84 UTM  1N-10N
        32611,32612,32613,32614,32615,32616,32617,32618,32619,32620, # WGS84 UTM 11N-20N
        32621,32622,32623,32624,32625,32626,32627,32628,32629,32630, # WGS84 UTM 21N-30N
        32631,32632,32633,32634,32635,32636,32637,32638,32639,32640, # WGS84 UTM 31N-40N
        32641,32642,32643,32644,32645,32646,32647,32648,32649,32650, # WGS84 UTM 41N-50N
        32651,32652,32653,32654,32655,32656,32657,32658,32659,32660, # WGS84 UTM 51N-60N
        32701,32702,32703,32704,32705,32706,32707,32708,32709,32710, # WGS84 UTM  1S-10S
        32711,32712,32713,32714,32715,32716,32717,32718,32719,32720, # WGS84 UTM 11S-20S
        32721,32722,32723,32724,32725,32726,32727,32728,32729,32730, # WGS84 UTM 21S-30S
        32731,32732,32733,32734,32735,32736,32737,32738,32739,32740, # WGS84 UTM 31S-40S
        32741,32742,32743,32744,32745,32746,32747,32748,32749,32750, # WGS84 UTM 41S-50S
        32751,32752,32753,32754,32755,32756,32757,32758,32759,32760  # WGS84 UTM 51S-60S
        #32661,32761, # WGS84 UPS-N and UPS-S
# WCS_SUPPORTED_CRS - END - Do not edit or remove this line!
.
wq
END

#set the limits
ex "$EOXSCONF" <<END
g/^[ 	#]*maxsize[ 	]/d
/\[services\.ows\.wcs\]/a
maxsize = $EOXSMAXSIZE
.
/^[	 ]*source_to_native_format_map[	 ]*=/s#\(^[	 ]*source_to_native_format_map[	 ]*=\).*#\1application/x-esa-envisat,application/x-esa-envisat#
/^[	 ]*paging_count_default[	 ]*=/s/\(^[	 ]*paging_count_default[	 ]*=\).*/\1${EOXSMAXPAGE}/

wq
END

# set secret key
[ -z "$SECRET_KEY" ] || ex "$SETTINGS" <<END
/^SECRET_KEY\\s*=/d
i
SECRET_KEY = '$SECRET_KEY'
.
wq
END

# set admins
_ADMINS="`echo $ADMINS | tr ';' '\n' | sed -s "s/^\s*\('[^']*'\)\s*,\s*\('[^']*'\)\s*$/    (\1, \2),/"`"
ex "$SETTINGS" << END
/^ADMINS\\s*=/,/^)/d
i
ADMINS = (
$_ADMINS
)
.
wq
END

# set the allowed hosts
# NOTE: Set the hostname manually if needed.
#TODO add vires.services and env.host to ALLOWED_HOSTS
ex "$SETTINGS" <<END
1,\$s/\(^ALLOWED_HOSTS\s*=\s*\).*/\1['${VIRES_HOSTNAME_INTERNAL}','${VIRES_IP_ADDRESS}','${HOSTNAME}','127.0.0.1','::1']/
wq
END

# set-up logging
ex "$SETTINGS" <<END
g/^DEBUG\s*=/s#\(^DEBUG\s*=\s*\).*#\1False#
g/^LOGGING\s*=/,/^}/d
i
LOGGING = {
    'version': 1,
    'disable_existing_loggers': True,
    'filters': {
        'require_debug_false': {
            '()': 'django.utils.log.RequireDebugFalse'
        },
        'request_filter': {
            '()': 'django_requestlogging.logging_filters.RequestFilter'
        },
    },
    'formatters': {
        'default': {
            'format': '%(asctime)s.%(msecs)03d %(name)s %(levelname)s: %(message)s',
            'datefmt': '%Y-%m-%dT%H:%M:%S',
        },
        'access': {
            'format': '%(asctime)s.%(msecs)03d %(remote_addr)s %(username)s %(name)s %(levelname)s: %(message)s',
            'datefmt': '%Y-%m-%dT%H:%M:%S',
        },
    },
    'handlers': {
        'eoxserver_file': {
            'level': 'DEBUG',
            'class': 'logging.handlers.WatchedFileHandler',
            'filename': '${EOXSLOG}',
            'formatter': 'default',
            'filters': [],
        },
        'access_file': {
            'level': 'DEBUG',
            'class': 'logging.handlers.WatchedFileHandler',
            'filename': '${ACCESSLOG}',
            'formatter': 'access',
            'filters': ['request_filter'],
        },
        'stderr_stream': {
            'level': 'INFO',
            'class': 'logging.StreamHandler',
            'formatter': 'default',
            'filters': [],
        },
        'mail_admins': {
            'level': 'ERROR',
            'class': 'django.utils.log.AdminEmailHandler',
            'formatter': 'default',
            'filters': [],
        },
    },
    'loggers': {
        'eoxserver': {
            'handlers': ['eoxserver_file'],
            'level': 'DEBUG' if DEBUG else 'INFO',
            'propagate': False,
        },
        'access': {
            'handlers': ['access_file'],
            'level': 'DEBUG' if DEBUG else 'INFO',
            'propagate': False,
        },
        'django': {
            'handlers': ['mail_admins'],
            'level': 'ERROR',
            'propagate': False,
        },
        '': {
            'handlers': ['eoxserver_file'],
            'level': 'INFO' if DEBUG else 'WARNING',
            'propagate': False,
        },
    },
}
.
g/^\s*'eoxserver.resources.processes',/s/'eoxserver.resources.processes'/#&/
wq
END

# touch the logfile and set the right permissions
_create_log_file() {
    [ -d "`dirname "$1"`" ] || mkdir -p "`dirname "$1"`"
    touch "$1"
    chown "$VIRES_USER:$VIRES_GROUP" "$1"
    chmod 0664 "$1"
}
_create_log_file "$EOXSLOG"
_create_log_file "$ACCESSLOG"

#setup logrotate configuration
cat >"/etc/logrotate.d/vires_eoxserver_${INSTANCE}" <<END
$EOXSLOG {
    copytruncate
    weekly
    minsize 1M
    rotate 560
    compress
}
$ACCESSLOG {
    copytruncate
    weekly
    minsize 1M
    rotate 560
    compress
}
END

# create fixtures directory
mkdir -p "$FIXTURES_DIR"

#-------------------------------------------------------------------------------
# STEP 6: APPLICATION SPECIFIC SETTINGS

info "Application specific configuration ..."

# remove any previous configuration blocks
{ ex "$SETTINGS" || /bin/true ; } <<END
/^# VIRES APPS - BEGIN/,/^# VIRES APPS - END/d
/^# VIRES COMPONENTS - BEGIN/,/^# VIRES COMPONENTS - END/d
/^# VIRES LOGGING - BEGIN/,/^# VIRES LOGGING - END/d
/^# WPSASYNC COMPONENTS - BEGIN/,/^# WPSASYNC COMPONENTS - END/d
/^# WPSASYNC LOGGING - BEGIN/,/^# WPSASYNC LOGGING - END/d
/^# ALLAUTH APPS - BEGIN/,/^# ALLAUTH APPS - END/d
/^# ALLAUTH MIDDLEWARE_CLASSES - BEGIN/,/^# ALLAUTH MIDDLEWARE_CLASSES - END/d
/^# ALLAUTH LOGGING - BEGIN/,/^# ALLAUTH LOGGING - END/d
/^# REQUESTLOGGING APPS - BEGIN/,/^# REQUESTLOGGING APPS - END/d
/^# REQUESTLOGGING MIDDLEWARE_CLASSES - BEGIN/,/^# REQUESTLOGGING MIDDLEWARE_CLASSES - END/d
/^# EMAIL_BACKEND - BEGIN/,/^# EMAIL_BACKEND - END/d
wq
END

{ ex "$URLS" || /bin/true ; } <<END
/^# ALLAUTH URLS - BEGIN/,/^# ALLAUTH URLS - END/d
wq
END

{ ex "$EOXSCONF" || /bin/true ; } <<END
/^# WPSASYNC - BEGIN/,/^# WPSASYNC - END/d
wq
END

# configure the apps ...

if [ "$CONFIGURE_VIRES" != "YES" ]
then
    warn "VIRES specific configuration is disabled."
else
    info "VIRES specific configuration ..."

    # remove unnecessary or conflicting component paths
    { ex "$SETTINGS" || /bin/true ; } <<END
g/^COMPONENTS\s*=\s*(/,/^)/s/'eoxserver\.services\.ows\.wcs\.\*\*'/#&/
g/^COMPONENTS\s*=\s*(/,/^)/s/'eoxserver\.services\.native\.\*\*'/#&/
g/^COMPONENTS\s*=\s*(/,/^)/s/'eoxserver\.services\.gdal\.\*\*'/#&/
g/^COMPONENTS\s*=\s*(/,/^)/s/'eoxserver\.services\.mapserver\.\*\*'/#&/
wq
END

    # extending the EOxServer settings.py
    ex "$SETTINGS" <<END
/^INSTALLED_APPS\s*=/
/^)/
a
# VIRES APPS - BEGIN - Do not edit or remove this line!
INSTALLED_APPS += (
    'vires',
)

VIRES_AUX_DB_DST = "$VIRES_CACHE_DIR/aux_dst.cdf"
VIRES_AUX_DB_KP = "$VIRES_CACHE_DIR/aux_kp.cdf"
VIRES_AUX_DB_IBIA = "$VIRES_CACHE_DIR/aux_ibia.cdf"
VIRES_AUX_IMF_2__COLLECTION = "SW_OPER_AUX_IMF_2_"
VIRES_ORBIT_COUNTER_DB = {
    'A': "$VIRES_CACHE_DIR/SW_OPER_AUXAORBCNT.cdf",
    'B': "$VIRES_CACHE_DIR/SW_OPER_AUXBORBCNT.cdf",
    'C': "$VIRES_CACHE_DIR/SW_OPER_AUXCORBCNT.cdf",
}

# TODO: Find a better way how to map a collection to the satellite!
#"SW_OPER_FAC_TMS_2F", ???

# satellite to collection mapping
VIRES_SAT2COL = {
    'A': [
        "SW_OPER_MAGA_LR_1B",
        "SW_OPER_EFIA_PL_1B",
        "SW_OPER_IBIATMS_2F",
        "SW_OPER_TECATMS_2F",
        "SW_OPER_FACATMS_2F",
        "SW_OPER_EEFATMS_2F",
    ],
    'B': [
        "SW_OPER_MAGB_LR_1B",
        "SW_OPER_EFIB_PL_1B",
        "SW_OPER_IBIBTMS_2F",
        "SW_OPER_TECBTMS_2F",
        "SW_OPER_FACBTMS_2F",
        "SW_OPER_EEFBTMS_2F",
    ],
    'C': [
        "SW_OPER_MAGC_LR_1B",
        "SW_OPER_EFIC_PL_1B",
        "SW_OPER_IBICTMS_2F",
        "SW_OPER_TECCTMS_2F",
        "SW_OPER_FACCTMS_2F",
        "SW_OPER_EEFCTMS_2F",
    ],
}

# collection to satellite mapping
VIRES_COL2SAT = {}
for satellite, collections in VIRES_SAT2COL.items():
    VIRES_COL2SAT.update(
        (collection, satellite) for collection in collections
    )

# relations between range-type satellite collections
VIRES_TYPE2COL = {
    "SWARM_MAG": {
        "A": "SW_OPER_MAGA_LR_1B",
        "C": "SW_OPER_MAGC_LR_1B",
    },
}

# VIRES APPS - END - Do not edit or remove this line!
.
/^COMPONENTS\s*=/
/^)/a
# VIRES COMPONENTS - BEGIN - Do not edit or remove this line!
COMPONENTS += (
    'eoxserver.services.mapserver.wms.*',
    'vires.processes.*',
    'vires.ows.**',
    'vires.forward_models.*',
    'vires.mapserver.**',
)
# VIRES COMPONENTS - END - Do not edit or remove this line!
.
\$a
# VIRES LOGGING - BEGIN - Do not edit or remove this line!
LOGGING['loggers']['vires'] = {
    'handlers': ['eoxserver_file'],
    'level': 'DEBUG' if DEBUG else 'INFO',
    'propagate': False,
}
# VIRES LOGGING - END - Do not edit or remove this line!
.
wq
END

fi # end of VIRES configuration


if [ "$CONFIGURE_ALLAUTH" != "YES" ]
then
    warn "ALLAUTH specific configuration is disabled."

    # extending the EOxServer urls.py
    ex "$URLS" <<END
$ a
# ALLAUTH URLS - BEGIN - Do not edit or remove this line!
# added for compatibility with AllAuth enabled configuration

urlpatterns += patterns('',
    url(r'^openows$', include("eoxserver.services.urls")),
)
# ALLAUTH URLS - END - Do not edit or remove this line!
.
wq
END

else
    info "ALLAUTH specific configuration ..."

    # extending the EOxServer settings.py
    ex "$SETTINGS" <<END
/^INSTALLED_APPS\s*=/
/^)/
a
# ALLAUTH APPS - BEGIN - Do not edit or remove this line!
INSTALLED_APPS += (
    'eoxs_allauth',
    'allauth',
    'allauth.account',
    'allauth.socialaccount',
    'allauth.socialaccount.providers.facebook',
    'allauth.socialaccount.providers.twitter',
    'allauth.socialaccount.providers.linkedin_oauth2',
    'allauth.socialaccount.providers.google',
    #'allauth.socialaccount.providers.github',
    #'allauth.socialaccount.providers.dropbox_oauth2',
    'django_countries',
)

SOCIALACCOUNT_PROVIDERS = {
    'linkedin_oauth2': {
        'SCOPE': [
            'r_emailaddress',
            'r_basicprofile',
        ],
       'PROFILE_FIELDS': [
            'id',
            'first-name',
            'last-name',
            'email-address',
            'picture-url',
            'public-profile-url',
            'industry',
            'positions',
            'location',
        ],
    },
}

# ALLAUTH APPS - END - Do not edit or remove this line!
.
/^MIDDLEWARE_CLASSES\s*=/
/^)/a
# ALLAUTH MIDDLEWARE_CLASSES - BEGIN - Do not edit or remove this line!

# allauth specific middleware classes
MIDDLEWARE_CLASSES += (
    'eoxs_allauth.middleware.InactiveUserLogoutMiddleware',
    'eoxs_allauth.middleware.AccessLoggingMiddleware',
    'django.middleware.csrf.CsrfViewMiddleware',
    # SessionAuthenticationMiddleware is only available in django 1.7
    # 'django.contrib.auth.middleware.SessionAuthenticationMiddleware',
    'django.middleware.clickjacking.XFrameOptionsMiddleware',
)

# VirES Specific middleware classes
MIDDLEWARE_CLASSES += (
    'django.middleware.gzip.GZipMiddleware',
)

AUTHENTICATION_BACKENDS = (
    # Needed to login by username in Django admin, regardless of allauth
    'django.contrib.auth.backends.ModelBackend',
    # allauth specific authentication methods, such as login by e-mail
    'allauth.account.auth_backends.AuthenticationBackend',
)

# Django allauth
SITE_ID = 1 # ID from django.contrib.sites
LOGIN_URL = "/accounts/login/"
LOGIN_REDIRECT_URL = "${BASE_URL_PATH:-/}"
ACCOUNT_AUTHENTICATION_METHOD = 'username_email'
ACCOUNT_EMAIL_REQUIRED = True
ACCOUNT_EMAIL_VERIFICATION = 'mandatory'
ACCOUNT_EMAIL_CONFIRMATION_EXPIRE_DAYS = 3
ACCOUNT_UNIQUE_EMAIL = True
#ACCOUNT_EMAIL_SUBJECT_PREFIX = [vires.services]
ACCOUNT_CONFIRM_EMAIL_ON_GET = True
ACCOUNT_LOGIN_ON_EMAIL_CONFIRMATION = True
ACCOUNT_DEFAULT_HTTP_PROTOCOL = 'https'
ACCOUNT_PASSWORD_MIN_LENGTH = 8
ACCOUNT_LOGIN_ON_PASSWORD_RESET = True
ACCOUNT_USERNAME_REQUIRED = True
SOCIALACCOUNT_AUTO_SIGNUP = False
SOCIALACCOUNT_EMAIL_REQUIRED = True
SOCIALACCOUNT_EMAIL_VERIFICATION = 'mandatory'
SOCIALACCOUNT_QUERY_EMAIL = True
ACCOUNT_SIGNUP_FORM_CLASS = 'eoxs_allauth.forms.ESASignupForm'
ACCOUNT_SIGNUP_EMAIL_ENTER_TWICE = True

TEMPLATE_CONTEXT_PROCESSORS = (
    # Required by allauth template tags
    'django.core.context_processors.request',
    'django.contrib.auth.context_processors.auth',
    'django.contrib.messages.context_processors.messages',
)

# EOxServer AllAuth
PROFILE_UPDATE_SUCCESS_URL = "/accounts/profile/"
PROFILE_UPDATE_SUCCESS_MESSAGE = "Profile was updated successfully."
PROFILE_UPDATE_TEMPLATE = "account/userprofile_update_form.html"
WORKSPACE_TEMPLATE="vires/workspace.html"
OWS11_EXCEPTION_XSL = join(STATIC_URL, "other/owserrorstyle.xsl")

# ALLAUTH MIDDLEWARE_CLASSES - END - Do not edit or remove this line!
.
\$a
# ALLAUTH LOGGING - BEGIN - Do not edit or remove this line!
LOGGING['loggers'].update({
    'eoxs_allauth': {
        'handlers': ['access_file'],
        'level': 'DEBUG' if DEBUG else 'INFO',
        'propagate': False,
    },
    'django.request': {
        'handlers': ['access_file'],
        'level': 'DEBUG' if DEBUG else 'INFO',
        'propagate': False,
    },
})
# ALLAUTH LOGGING - END - Do not edit or remove this line!
.
wq
END

    # Remove original url patterns
    { ex "$URLS" || /bin/true ; } <<END
/^urlpatterns = patterns(/,/^)/s/^\\s/# /
wq
END

    # extending the EOxServer urls.py
    ex "$URLS" <<END
$ a
# ALLAUTH URLS - BEGIN - Do not edit or remove this line!
import eoxs_allauth.views
from django.views.generic import TemplateView

urlpatterns += patterns('',
    url(r'^/?$', eoxs_allauth.views.workspace),
    url(r'^ows$', eoxs_allauth.views.wrapped_ows),
    url(r'^openows$', eoxs_allauth.views.open_ows),
    url(r'^accounts/', include('eoxs_allauth.urls')),
    url(
        r'^accounts/faq$',
        TemplateView.as_view(template_name='account/faq.html'),
        name='faq'
    ),
    url(
        r'^accounts/datatc$',
        TemplateView.as_view(template_name='account/datatc.html'),
        name='datatc'
    ),
    url(
        r'^accounts/servicetc$',
         TemplateView.as_view(template_name='account/servicetc.html'),
        name='servicetc'
    ),
)
# ALLAUTH URLS - END - Do not edit or remove this line!
.
wq
END

fi # end of ALLAUTH configuration

# e-mail backend settings
if [ "$SMTP_USE_TLS" == YES -o "$SMTP_USE_TLS" == "True" ]
then
    _SMTP_USE_TLS="True"
else
    _SMTP_USE_TLS="False"
fi

ex "$SETTINGS" <<END
\$a
# EMAIL_BACKEND - BEGIN - Do not edit or remove this line!
EMAIL_BACKEND = 'django.core.mail.backends.smtp.EmailBackend'
EMAIL_USE_TLS = $_SMTP_USE_TLS
EMAIL_HOST = '$SMTP_HOSTNAME'
EMAIL_PORT = $SMTP_PORT
DEFAULT_FROM_EMAIL = '$SMTP_DEFAULT_SENDER'
SERVER_EMAIL = '$SERVER_EMAIL'
# EMAIL_BACKEND - END - Do not edit or remove this line!
.
wq
END

# REQUESTLOGGER configuration
ex "$SETTINGS" <<END
/^INSTALLED_APPS\s*=/
/^)/
a
# REQUESTLOGGING APPS - BEGIN - Do not edit or remove this line!
INSTALLED_APPS += (
    'django_requestlogging',
)
# REQUESTLOGGING APPS - END - Do not edit or remove this line!
.
/^MIDDLEWARE_CLASSES\s*=/
/^)/a
# REQUESTLOGGING MIDDLEWARE_CLASSES - BEGIN - Do not edit or remove this line!

# request logger specific middleware classes
MIDDLEWARE_CLASSES += (
    'django_requestlogging.middleware.LogSetupMiddleware',
    #Disable if too many 404 are reported
    'django.middleware.common.BrokenLinkEmailsMiddleware',
)
# REQUESTLOGGING MIDDLEWARE_CLASSES - END - Do not edit or remove this line!
.
wq
END
# end of REQUESTLOGGER configuration


# WPS-ASYNC CONFIGURATION
if [ "$CONFIGURE_WPSASYNC" != "YES" ]
then
    warn "WPS async backend specific configuration is disabled."
else
    info "WPS async backend specific configuration ..."

    # locate proper configuration file (see also apache configuration)
    _PORT=443 # HTTPS only
    [ -z `locate_apache_conf $_PORT $HOSTNAME` ] && error "Failed to locate Apache virtual host $HOSTNAME:$_PORT configuration!"
    {
        locate_apache_conf $_PORT $HOSTNAME
        locate_apache_conf $_PORT $VIRES_HOSTNAME_INTERNAL
    } | while read CONF
    do
        { ex "$CONF" || /bin/true ; } <<END
/EOXS01_BEGIN/,/EOXS01_END/de
/^[ 	]*<\/VirtualHost>/i
    # EOXS01_BEGIN - EOxServer instance - Do not edit or remove this line!

    # WPS static content
    Alias "$VIRES_WPS_URL_PATH" "$VIRES_WPS_PERM_DIR"
    <Directory "$VIRES_WPS_PERM_DIR">
        EnableSendfile off
        Options -MultiViews +FollowSymLinks
        Header set Access-Control-Allow-Origin "*"
    </Directory>

    # EOXS01_END - EOxServer instance - Do not edit or remove this line!
.
wq
END
    done

    # extending the EOxServer settings.py
    ex "$SETTINGS" <<END
/^COMPONENTS\s*=/
/^)/a
# WPSASYNC COMPONENTS - BEGIN - Do not edit or remove this line!
COMPONENTS += (
    'eoxs_wps_async.backend',
    'eoxs_wps_async.processes.**',
)
# WPSASYNC COMPONENTS - END - Do not edit or remove this line!
.
\$a
# WPSASYNC LOGGING - BEGIN - Do not edit or remove this line!
LOGGING['loggers']['eoxs_wps_async'] = {
    'handlers': ['eoxserver_file'],
    'level': 'DEBUG' if DEBUG else 'INFO',
    'propagate': False,
}
# WPSASYNC LOGGING - END - Do not edit or remove this line!
.
wq
END

    [ -n "`grep -m 1 '\[services\.ows\.wps\]' "$EOXSCONF"`" ] || echo '[services.ows.wps]' >> "$EOXSCONF"

    # extending the EOxServer configuration
    ex "$EOXSCONF" <<END
/\[services\.ows\.wps\]/a
# WPSASYNC - BEGIN - Do not edit or remove this line!
path_temp=$VIRES_WPS_TEMP_DIR
path_perm=$VIRES_WPS_PERM_DIR
path_task=$VIRES_WPS_TASK_DIR
url_base=$VIRES_URL_ROOT$VIRES_WPS_URL_PATH
socket_file=$VIRES_WPS_SOCKET
max_queued_jobs=$VIRES_WPS_MAX_JOBS
num_workers=$VIRES_WPS_NPROC
# WPSASYNC - END - Do not edit or remove this line!
.
wq
END

    for D in "$VIRES_WPS_TEMP_DIR" "$VIRES_WPS_PERM_DIR" "$VIRES_WPS_TASK_DIR" "`dirname "$VIRES_WPS_SOCKET"`"
    do
        mkdir -p "$D"
        chown -v "$VIRES_USER:$VIRES_GROUP" "$D"
        chmod -v 0755 "$D"
    done

    info "WPS async backend ${VIRES_WPS_SERVICE_NAME}.service initialization ..."

    if is_virtualenv_enabled
    then
        PREFIX="$VIRTUALENV_ROOT"
    else
        PREFIX="/usr"
    fi

    cat > "/etc/systemd/system/${VIRES_WPS_SERVICE_NAME}.service" <<END
[Unit]
Description=Asynchronous EOxServer WPS Daemon
After=network.target
Before=httpd.service

[Service]
Type=simple
User=$VIRES_USER
ExecStartPre=/usr/bin/rm -fv $VIRES_WPS_SOCKET
ExecStart=${PREFIX}/bin/python -EsOm eoxs_wps_async.daemon ${INSTANCE}.settings $INSTROOT/$INSTANCE

[Install]
WantedBy=multi-user.target
END

    systemctl daemon-reload
    systemctl enable "${VIRES_WPS_SERVICE_NAME}.service"

fi # end of WPS-ASYNC configuration

#-------------------------------------------------------------------------------
# STEP 7: EOXSERVER INITIALISATION
info "Initializing EOxServer instance '${INSTANCE}' ..."

# collect static files
python "$MNGCMD" collectstatic -l --noinput

# setup new database
<<<<<<< HEAD
# python "$MNGCMD" makemigrations
##  setup this procedure to ensure that migration run in the right order 
python "$MNGCMD" migrate sites
python "$MNGCMD" migrate contenttypes
python "$MNGCMD" migrate admin
python "$MNGCMD" migrate auth
=======
>>>>>>> 8bbc888a
python "$MNGCMD" migrate

#-------------------------------------------------------------------------------
# STEP 8: APP-SPECIFIC INITIALISATION
info "APP specific initialisatins (ragetypes, models, etc.) ..."

if [ "$CONFIGURE_VIRES" == "YES" ]
then
    # load rangetypes
    python "$MNGCMD" vires_rangetype_load || true

    # register models
    python "$MNGCMD" vires_model_remove --all
    python "$MNGCMD" vires_model_add "SIFM" "IGRF12" "CHAOS-6-Combined" "CHAOS-6-Core" "CHAOS-6-Static"
fi

#-------------------------------------------------------------------------------
# STEP 9: CHANGE OWNERSHIP OF THE CONFIGURATION FILES

info "Changing ownership of $INSTROOT/$INSTANCE to $VIRES_INSTALL_USER"
chown -R "$VIRES_INSTALL_USER:$VIRES_INSTALL_GROUP" "$INSTROOT/$INSTANCE"<|MERGE_RESOLUTION|>--- conflicted
+++ resolved
@@ -864,15 +864,14 @@
 python "$MNGCMD" collectstatic -l --noinput
 
 # setup new database
-<<<<<<< HEAD
-# python "$MNGCMD" makemigrations
-##  setup this procedure to ensure that migration run in the right order 
+# NOTE: When a new DB is created Django migrate does not seem to respect
+#       the apps' models dependencies and does not create the models
+#       in the right order.
+##  setup this procedure to ensure that migrations run in the right order
 python "$MNGCMD" migrate sites
 python "$MNGCMD" migrate contenttypes
 python "$MNGCMD" migrate admin
 python "$MNGCMD" migrate auth
-=======
->>>>>>> 8bbc888a
 python "$MNGCMD" migrate
 
 #-------------------------------------------------------------------------------
